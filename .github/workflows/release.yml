--- conflicted
+++ resolved
@@ -9,11 +9,7 @@
 
 jobs:
   release:
-<<<<<<< HEAD
-    runs-on: [self-hosted, Linux-X64, large]
-=======
     runs-on: [self-hosted, Linux, X64]
->>>>>>> f4da8722
     # Needs write permission for publishing release
     permissions:
       contents: write
